--- conflicted
+++ resolved
@@ -14,9 +14,7 @@
         "render_texture_less", "Render all objects with a white slightly glossy texture, does not change emission "
                                 "materials, Type: bool. Default: False."
         "image_type", "Image type of saved rendered images, Type: str. Default: 'PNG'. Available: ['PNG','JPEG']"
-<<<<<<< HEAD
         "transparent_background", "Whether to render the background as transparent or not, Type: bool. Default: False."
-=======
         "use_motion_blur", "Use Blender motion blur feature which is required for motion blur and rolling shutter simulation. "
                                 "This feature only works if camera poses follow a continous trajectory as Blender performs a Bezier "
                                 "interpolation between keyframes and therefore arbitrary results are to be expected if camera poses "
@@ -27,7 +25,6 @@
         "rolling_shutter_length", "Time as fraction of the motion_blur_length one scanline is exposed when enable_rolling_shutter is "
                                     "activated. If set to 1, this creates a pure motion blur effect, if set to 0 a pure rolling "
                                     "shutter effect, Type: float. Default: 0.2"
->>>>>>> 4e7db5c7
     """
     def __init__(self, config):
         RendererInterface.__init__(self, config)
