--- conflicted
+++ resolved
@@ -1,10 +1,6 @@
 # BlenderProc4BOP
 
-<<<<<<< HEAD
-The corresponding arxiv paper: https://arxiv.org/2901471
-=======
 Procedural Annotated Data Generation using the [Blender](https://www.blender.org/) API.
->>>>>>> 24995b95
 
 BlenderProc4BOP interfaces with the [BOP datasets](https://bop.felk.cvut.cz/datasets/) and lets you generate photo-realistic training data for Object Instance Segmentation and Pose Estimation methods. 
 
